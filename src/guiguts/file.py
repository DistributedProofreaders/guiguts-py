--- conflicted
+++ resolved
@@ -61,10 +61,7 @@
     def reset(self):
         """Reset file internals to defaults, e.g. filename, page markers, etc"""
         self.filename = ""
-<<<<<<< HEAD
-=======
         self.image_dir = ""
->>>>>>> cdce0113
         self.remove_page_marks()
 
     def open_file(self, *args):

#!/usr/bin/env python
"""Guiguts - an application to support creation of ebooks for PG"""


import argparse
import logging
import os.path
import re
import subprocess
from tkinter import messagebox
from typing import Any
import webbrowser

# Allow running this file directly during development
if __name__ == "__main__" and __package__ is None:
    __package__ == "guiguts"


from guiguts.file import File, NUM_RECENT_FILES
from guiguts.mainwindow import (
    root,
    MainWindow,
    Menu,
    maintext,
    menubar,
    StatusBar,
    statusbar,
    ErrorHandler,
)
from guiguts.preferences import preferences
from guiguts.preferences_dialog import PreferencesDialog
from guiguts.utilities import is_mac

logger = logging.getLogger(__package__)

MESSAGE_FORMAT = "%(asctime)s: %(levelname)s - %(message)s"
DEBUG_FORMAT = "%(asctime)s: %(levelname)s - %(filename)s:%(lineno)d - %(message)s"


class Guiguts:
    """Top level Guiguts application."""

    def __init__(self) -> None:
        """Initialize Guiguts class.

        Creates windows and sets default preferences."""

        self.parse_args()

        self.logging_init()
        logger.info("Guiguts started")

        self.set_preferences_defaults()

        self.file = File(self.filename_changed)

        self.mainwindow = MainWindow()
        self.update_title()

        self.init_menus()

        self.init_statusbar(statusbar())

        maintext().focus_set()
        maintext().add_modified_callback(self.update_title)

        # Known tkinter issue - must call this before any dialogs can get created,
        # or focus will not return to maintext on Windows
        root().update_idletasks()

        self.logging_add_gui()
        logger.info("GUI initialized")

        preferences.run_callbacks()

        self.load_file_if_given()

        def check_save_and_destroy() -> None:
            if self.file.check_save():
                root().destroy()

        root().protocol("WM_DELETE_WINDOW", check_save_and_destroy)

    def parse_args(self) -> None:
        """Parse command line args"""
        parser = argparse.ArgumentParser(
            prog="guiguts", description="Guiguts is an ebook creation tool"
        )
        parser.add_argument(
            "filename", nargs="?", help="Optional name of file to be loaded"
        )
        parser.add_argument(
            "-r",
            "--recent",
            type=int,
            choices=range(1, NUM_RECENT_FILES + 1),
            help="Number of 'Recent File' to be loaded: 1 is most recent",
        )
        parser.add_argument(
            "-d",
            "--debug",
            action="store_true",
            help="Run in debug mode",
        )
        self.args = parser.parse_args()

    def load_file_if_given(self) -> None:
        """If filename, or recent number, given on command line
        load the relevant file."""

        if self.args.filename:
            self.file.load_file(self.args.filename)
        elif self.args.recent:
            index = self.args.recent - 1
            self.file.load_file(preferences.get("RecentFiles")[index])

    @property
    def auto_image(self) -> bool:
        """Auto image flag: setting causes side effects in UI
        & starts repeating check."""
        return preferences.get("AutoImage")

    @auto_image.setter
    def auto_image(self, value: bool) -> None:
        preferences.set("AutoImage", value)
        statusbar().set("see img", "Auto Img" if value else "See Img")
        if value:
            self.image_dir_check()
            self.auto_image_check()

    def auto_image_check(self) -> None:
        """Function called repeatedly to check whether an image needs loading."""
        if self.auto_image:
            self.mainwindow.load_image(self.file.get_current_image_path())
            root().after(200, self.auto_image_check)

    def toggle_auto_image(self) -> None:
        """Toggle the auto image flag."""
        self.auto_image = not self.auto_image

    def see_image(self) -> None:
        """Show the image corresponding to current location."""
        self.image_dir_check()
        self.mainwindow.load_image(self.file.get_current_image_path())

    def image_dir_check(self) -> None:
        """Check if image dir is set up correctly."""
        if self.file.filename and not (
            self.file.image_dir and os.path.exists(self.file.image_dir)
        ):
            self.file.choose_image_dir()

    def run(self) -> None:
        """Run the app."""
        root().mainloop()

    def filename_changed(self) -> None:
        """Handle side effects needed when filename changes."""
        self.init_file_menu()  # Recreate file menu to reflect recent files
        self.update_title()
        if self.auto_image:
            self.image_dir_check()
        maintext().after_idle(maintext().focus_set)

    def update_title(self) -> None:
        """Update the window title to reflect current status."""
        modtitle = " - edited" if maintext().is_modified() else ""
        filetitle = " - " + self.file.filename if self.file.filename else ""
        root().title("Guiguts 2.0" + modtitle + filetitle)

    def quit_program(self, *args: Any) -> None:
        """Exit the program."""
        if self.file.check_save():
            root().quit()

    def help_about(self, *args: Any) -> None:
        """Display a 'Help About' dialog."""
        help = """Guiguts - an application to support creation of ebooks for PG

Copyright Contributors to the Guiguts-py project.

This program is free software; you can redistribute it
and/or modify it under the terms of the GNU General Public
License as published by the Free Software Foundation;
either version 2 of the License, or (at your option) any
later version.

This program is distributed in the hope that it will be
useful, but WITHOUT ANY WARRANTY; without even
the implied warranty of MERCHANTABILITY or FITNESS
FOR A PARTICULAR PURPOSE.  See the GNU General
Public License for more details.

You should have received a copy of the GNU General Public
License along with this program; if not, write to the
Free Software Foundation, Inc., 51 Franklin Street,
Fifth Floor, Boston, MA 02110-1301 USA."""

        messagebox.showinfo(title="About Guiguts", message=help)

    def show_preferences_dialog(self, *args: Any) -> None:
        """Show the preferences display/edit dialog."""
        PreferencesDialog(root())

    def open_document(self, args: list[str]) -> None:
        """Handle drag/drop on Macs.

        Accepts a list of filenames, but only loads the first.
        """
        self.file.load_file(args[0])

    def open_file(self, filename: str = "") -> None:
        """Open new file, close old image if open.

        Args:
            filename: Optional filename - prompt user if none given.
        """
        if self.file.open_file(filename):
            self.mainwindow.clear_image()

    def close_file(self) -> None:
        """Close currently loaded file and associated image."""
        self.file.close_file()
        self.mainwindow.clear_image()

    def load_current_image(self) -> None:
        """Load image corresponding to current cursor position"""
        self.mainwindow.load_image(self.file.get_current_image_path())

    def show_help_manual(self, *args: Any) -> None:
        """Display the manual."""
        webbrowser.open("https://www.pgdp.net/wiki/PPTools/Guiguts/Guiguts_Manual")

    def spawn_process(self, *args: Any) -> None:
        """Spawn a subprocess.

        Executes a command, sends input to the process and captures
        stdout and stderr from the process.
        """
        try:
            result = subprocess.run(
                ["python", "child.py"],
                input="Convert me to uppercase",
                text=True,
                capture_output=True,
            )
        except FileNotFoundError:
            result = subprocess.run(
                ["python3", "child.py"],
                input="Convert me to uppercase",
                text=True,
                capture_output=True,
            )
        messagebox.showinfo(title="Spawn stdout", message=result.stdout)
        messagebox.showinfo(title="Spawn stderr", message=result.stderr)

    def set_preferences_defaults(self) -> None:
        """Set default preferences - will be overridden by any values set
        in the Preferences file.
        """

        def set_auto_image(value: bool) -> None:
            self.auto_image = value

        preferences.set_default("AutoImage", False)
        preferences.set_callback("AutoImage", set_auto_image)
        preferences.set_default("Bell", "VisibleAudible")
        preferences.set_default("ImageWindow", "Docked")
        preferences.set_default("RecentFiles", [])
        preferences.set_default("LineNumbers", True)
        preferences.set_callback(
            "LineNumbers", lambda show: maintext().show_line_numbers(show)
        )

    # Lay out menus
    def init_menus(self) -> None:
        """Create all the menus."""
        self.init_file_menu()
        self.init_edit_menu()
        self.init_view_menu()
        self.init_help_menu()
        self.init_os_menu()

        if is_mac():
            root().createcommand(
                "tk::mac::ShowPreferences", self.show_preferences_dialog
            )
            root().createcommand("tk::mac::OpenDocument", self.open_document)
            root().createcommand("tk::mac::Quit", self.quit_program)

    def init_file_menu(self) -> None:
        """(Re-)create the File menu."""
        try:
            self.menu_file.delete(0, "end")  # type:ignore[has-type]
        except AttributeError:
            self.menu_file = Menu(menubar(), "~File")
        self.menu_file.add_button(
            "~Open...", lambda *args: self.open_file(), "Cmd/Ctrl+O"
        )
        self.init_file_recent_menu(self.menu_file)
        self.menu_file.add_button("~Save", self.file.save_file, "Cmd/Ctrl+S")
        self.menu_file.add_button(
            "Save ~As...", self.file.save_as_file, "Cmd/Ctrl+Shift+S"
        )
        self.menu_file.add_button(
            "~Close", self.close_file, "Cmd+W" if is_mac() else ""
        )
        self.menu_file.add_separator()
        self.menu_file.add_button("Spawn ~Process", self.spawn_process)
        if not is_mac():
            self.menu_file.add_separator()
            self.menu_file.add_button("E~xit", self.quit_program, "")

    def init_file_recent_menu(self, parent: Menu) -> None:
        """Create the Recent Documents menu."""
        recent_menu = Menu(parent, "Recent Doc~uments")
        for count, file in enumerate(preferences.get("RecentFiles"), start=1):
            recent_menu.add_button(
                f"~{count}: {file}", lambda fn=file: self.open_file(fn)
            )

    def init_edit_menu(self) -> None:
        """Create the Edit menu."""
        menu_edit = Menu(menubar(), "~Edit")
        menu_edit.add_button("~Undo", "<<Undo>>", "Cmd/Ctrl+Z")
        menu_edit.add_button(
            "~Redo", "<<Redo>>", "Cmd+Shift+Z" if is_mac() else "Ctrl+Y"
        )
        menu_edit.add_separator()
        menu_edit.add_cut_copy_paste()
        menu_edit.add_separator()
        menu_edit.add_button("Pre~ferences...", lambda: PreferencesDialog(root()))

    def init_view_menu(self) -> None:
        """Create the View menu."""
        menu_view = Menu(menubar(), "~View")
        menu_view.add_button("~Dock", self.mainwindow.dock_image)
        menu_view.add_button("~Float", self.mainwindow.float_image)
        menu_view.add_button("~See Image", self.see_image)
        menu_view.add_button("~Message Log", self.mainwindow.messagelog.show)

    def init_help_menu(self) -> None:
        """Create the Help menu."""
        menu_help = Menu(menubar(), "~Help")
        menu_help.add_button("Guiguts ~Manual", self.show_help_manual)
        menu_help.add_button("About ~Guiguts", self.help_about)

    def init_os_menu(self) -> None:
        """Create the OS-specific menu.

        Currently only does anything on Macs
        """
        if is_mac():
            # Apple menu
            menu_app = Menu(menubar(), "", name="apple")
            menu_app.add_button("About ~Guiguts", self.help_about)
            menu_app.add_separator()
            # Window menu
            Menu(menubar(), "Window", name="window")
        else:
            menu_app = None

    # Lay out statusbar
    def init_statusbar(self, statusbar: StatusBar) -> None:
        """Add labels to initialize the statusbar"""

        index_pattern = re.compile(r"(\d+)\.(\d+)")
        statusbar.add(
            "rowcol",
            update=lambda: index_pattern.sub(
                r"L:\1 C:\2", maintext().get_insert_index()
            ),
        )
        statusbar.add_binding("rowcol", "<ButtonRelease-1>", self.file.goto_line)
        statusbar.add_binding(
            "rowcol", "<ButtonRelease-3>", maintext().toggle_line_numbers
        )

        statusbar.add(
            "img",
            update=lambda: "Img: " + self.file.get_current_image_name(),
        )
        statusbar.add_binding("img", "<ButtonRelease-1>", self.file.goto_image)

        statusbar.add("prev img", text="<", width=1)
        statusbar.add_binding("prev img", "<ButtonRelease-1>", self.file.prev_page)

        statusbar.add("see img", text="See Img", width=9)
        statusbar.add_binding(
            "see img",
            "<ButtonRelease-1>",
            self.see_image,
        )
        statusbar.add_binding(
            "see img", "<ButtonRelease-3>", self.file.choose_image_dir
        )
        statusbar.add_binding("see img", "<Double-Button-1>", self.toggle_auto_image)

        statusbar.add("next img", text=">", width=1)
        statusbar.add_binding("next img", "<ButtonRelease-1>", self.file.next_page)

<<<<<<< HEAD
        statusbar.add(
            "page label",
            text="Lbl: ",
            update=lambda: "Lbl: " + self.file.get_current_page_label(),
        )
        statusbar.add_binding("page label", "<ButtonRelease-1>", self.file.goto_page)
=======
    def logging_init(self) -> None:
        """Set up basic logger until GUI is ready."""
        if self.args.debug:
            log_level = logging.DEBUG
            console_log_level = logging.DEBUG
            formatter = logging.Formatter(DEBUG_FORMAT, "%H:%M:%S")
        else:
            log_level = logging.INFO
            console_log_level = logging.WARNING
            formatter = logging.Formatter(MESSAGE_FORMAT, "%H:%M:%S")
        logger.setLevel(log_level)
        # Output to console
        console_handler = logging.StreamHandler()
        console_handler.setLevel(console_log_level)
        console_handler.setFormatter(formatter)
        logger.addHandler(console_handler)

    def logging_add_gui(self) -> None:
        """Add handlers to display log messages via the GUI.

        Assumes mainwindow has created the message_log handler.
        """

        # Message log is approximate GUI equivalent to console output
        if self.args.debug:
            message_log_level = logging.DEBUG
            formatter = logging.Formatter(DEBUG_FORMAT, "%H:%M:%S")
        else:
            message_log_level = logging.INFO
            formatter = logging.Formatter(MESSAGE_FORMAT, "%H:%M:%S")
        self.mainwindow.messagelog.setLevel(message_log_level)
        self.mainwindow.messagelog.setFormatter(formatter)
        logger.addHandler(self.mainwindow.messagelog)

        # Alert is just for errors, e.g. unable to load file
        alert_handler = ErrorHandler()
        alert_handler.setLevel(logging.ERROR)
        alert_handler.setFormatter(formatter)
        logger.addHandler(alert_handler)
>>>>>>> 8a45854b


def main() -> None:
    """Main application function."""
    Guiguts().run()


if __name__ == "__main__":
    main()<|MERGE_RESOLUTION|>--- conflicted
+++ resolved
@@ -399,14 +399,13 @@
         statusbar.add("next img", text=">", width=1)
         statusbar.add_binding("next img", "<ButtonRelease-1>", self.file.next_page)
 
-<<<<<<< HEAD
         statusbar.add(
             "page label",
             text="Lbl: ",
             update=lambda: "Lbl: " + self.file.get_current_page_label(),
         )
         statusbar.add_binding("page label", "<ButtonRelease-1>", self.file.goto_page)
-=======
+
     def logging_init(self) -> None:
         """Set up basic logger until GUI is ready."""
         if self.args.debug:
@@ -446,7 +445,6 @@
         alert_handler.setLevel(logging.ERROR)
         alert_handler.setFormatter(formatter)
         logger.addHandler(alert_handler)
->>>>>>> 8a45854b
 
 
 def main() -> None:

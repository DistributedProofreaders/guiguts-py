#!/usr/bin/env python
"""Guiguts - an application to support creation of ebooks for PG"""


import argparse
import logging
import os.path
from tkinter import messagebox
from typing import Optional
import webbrowser


from guiguts.file import File, NUM_RECENT_FILES
from guiguts.maintext import maintext
from guiguts.mainwindow import (
    MainWindow,
    Menu,
    menubar,
    StatusBar,
    statusbar,
    ErrorHandler,
)
from guiguts.page_details import PageDetailsDialog
from guiguts.preferences import preferences
from guiguts.root import root
from guiguts.search import show_search_dialog, find_next
from guiguts.spell import spell_check
from guiguts.tools.pptxt import pptxt
from guiguts.utilities import is_mac

logger = logging.getLogger(__package__)

MESSAGE_FORMAT = "%(asctime)s: %(levelname)s - %(message)s"
DEBUG_FORMAT = "%(asctime)s: %(levelname)s - %(filename)s:%(lineno)d - %(message)s"


class Guiguts:
    """Top level Guiguts application."""

    def __init__(self) -> None:
        """Initialize Guiguts class.

        Creates windows and sets default preferences."""

        self.parse_args()

        self.logging_init()
        logger.info("Guiguts started")

        self.initialize_preferences()

        self.file = File(self.filename_changed, self.languages_changed)

        self.mainwindow = MainWindow()
        self.update_title()

        self.menu_file: Optional[
            Menu
        ] = None  # File menu is saved to allow deletion & re-creation
        self.init_menus()

        self.init_statusbar(statusbar())

        self.file.languages = preferences.get("DefaultLanguages")

        maintext().focus_set()
        maintext().add_modified_callback(self.update_title)

        # Known tkinter issue - must call this before any dialogs can get created,
        # or focus will not return to maintext on Windows
        root().update_idletasks()

        self.logging_add_gui()
        logger.info("GUI initialized")

        preferences.run_callbacks()

        self.load_file_if_given()

        def check_save_and_destroy() -> None:
            if self.file.check_save():
                root().destroy()

        root().protocol("WM_DELETE_WINDOW", check_save_and_destroy)

    def parse_args(self) -> None:
        """Parse command line args"""
        parser = argparse.ArgumentParser(
            prog="guiguts", description="Guiguts is an ebook creation tool"
        )
        parser.add_argument(
            "filename", nargs="?", help="Optional name of file to be loaded"
        )
        parser.add_argument(
            "-r",
            "--recent",
            type=int,
            choices=range(1, NUM_RECENT_FILES + 1),
            help="Number of 'Recent File' to be loaded: 1 is most recent",
        )
        parser.add_argument(
            "-d",
            "--debug",
            action="store_true",
            help="Run in debug mode",
        )
        self.args = parser.parse_args()

    def load_file_if_given(self) -> None:
        """If filename, or recent number, given on command line
        load the relevant file."""

        if self.args.filename:
            self.file.load_file(self.args.filename)
        elif self.args.recent:
            index = self.args.recent - 1
            try:
                self.file.load_file(preferences.get("RecentFiles")[index])
            except IndexError:
                pass  # Not enough recent files to load the requested one

    @property
    def auto_image(self) -> bool:
        """Auto image flag: setting causes side effects in UI
        & starts repeating check."""
        return preferences.get("AutoImage")

    @auto_image.setter
    def auto_image(self, value: bool) -> None:
        preferences.set("AutoImage", value)
        statusbar().set("see img", "Auto Img" if value else "See Img")
        if value:
            self.image_dir_check()
            self.auto_image_check()

    def auto_image_check(self) -> None:
        """Function called repeatedly to check whether an image needs loading."""
        if self.auto_image:
            self.mainwindow.load_image(self.file.get_current_image_path())
            root().after(200, self.auto_image_check)

    def toggle_auto_image(self) -> None:
        """Toggle the auto image flag."""
        self.auto_image = not self.auto_image

    def show_image(self) -> None:
        """Show the image corresponding to current location."""
        self.image_dir_check()
        self.mainwindow.load_image(self.file.get_current_image_path())

    def hide_image(self) -> None:
        """Hide the image."""
        self.auto_image = False
        self.mainwindow.hide_image()

    def image_dir_check(self) -> None:
        """Check if image dir is set up correctly."""
        if self.file.filename and not (
            self.file.image_dir and os.path.exists(self.file.image_dir)
        ):
            self.file.choose_image_dir()

    def run(self) -> None:
        """Run the app."""
        root().mainloop()

    def filename_changed(self) -> None:
        """Handle side effects needed when filename changes."""
        self.init_file_menu()  # Recreate file menu to reflect recent files
        self.update_title()
        if self.auto_image:
            self.image_dir_check()
        maintext().after_idle(maintext().focus_set)

    def languages_changed(self) -> None:
        """Handle side effects needed when languages change."""
        statusbar().set("languages label", "Lang: " + (self.file.languages or ""))

    def update_title(self) -> None:
        """Update the window title to reflect current status."""
        modtitle = " - edited" if maintext().is_modified() else ""
        filetitle = " - " + self.file.filename if self.file.filename else ""
        root().title("Guiguts 2.0" + modtitle + filetitle)

    def quit_program(self) -> None:
        """Exit the program."""
        if self.file.check_save():
            root().quit()

    def help_about(self) -> None:
        """Display a 'Help About' dialog."""
        help_message = """Guiguts - an application to support creation of ebooks for PG

Copyright Contributors to the Guiguts-py project.

This program is free software; you can redistribute it
and/or modify it under the terms of the GNU General Public
License as published by the Free Software Foundation;
either version 2 of the License, or (at your option) any
later version.

This program is distributed in the hope that it will be
useful, but WITHOUT ANY WARRANTY; without even
the implied warranty of MERCHANTABILITY or FITNESS
FOR A PARTICULAR PURPOSE.  See the GNU General
Public License for more details.

You should have received a copy of the GNU General Public
License along with this program; if not, write to the
Free Software Foundation, Inc., 51 Franklin Street,
Fifth Floor, Boston, MA 02110-1301 USA."""

        messagebox.showinfo(title="About Guiguts", message=help_message)

    def show_page_details_dialog(self) -> None:
        """Show the page details display/edit dialog."""
        PageDetailsDialog(root(), self.file.page_details)

    def open_document(self, args: list[str]) -> None:
        """Handle drag/drop on Macs.

        Accepts a list of filenames, but only loads the first.
        """
        self.file.load_file(args[0])

    def open_file(self, filename: str = "") -> None:
        """Open new file, close old image if open.

        Args:
            filename: Optional filename - prompt user if none given.
        """
        if self.file.open_file(filename):
            self.mainwindow.clear_image()

    def close_file(self) -> None:
        """Close currently loaded file and associated image."""
        self.file.close_file()
        self.mainwindow.clear_image()

    def load_current_image(self) -> None:
        """Load image corresponding to current cursor position"""
        self.mainwindow.load_image(self.file.get_current_image_path())

    def show_help_manual(self) -> None:
        """Display the manual."""
        webbrowser.open("https://www.pgdp.net/wiki/PPTools/Guiguts/Guiguts_Manual")

    def initialize_preferences(self) -> None:
        """Set default preferences and load settings from the GGPrefs file."""

        def set_auto_image(value: bool) -> None:
            self.auto_image = value

        preferences.set_default("AutoImage", False)
        preferences.set_callback("AutoImage", set_auto_image)
        preferences.set_default("Bell", "VisibleAudible")
        preferences.set_default("ImageWindow", "Docked")
        preferences.set_default("RecentFiles", [])
        preferences.set_default("LineNumbers", True)
        preferences.set_callback(
            "LineNumbers", lambda show: maintext().show_line_numbers(show)
        )
        preferences.set_default("SearchHistory", [])
        preferences.set_default("ReplaceHistory", [])
        preferences.set_default("SearchDialogReverse", False)
        preferences.set_default("SearchDialogMatchcase", False)
        preferences.set_default("SearchDialogWholeword", False)
        preferences.set_default("SearchDialogWrap", True)
        preferences.set_default("SearchDialogRegex", False)
        preferences.set_default("DialogGeometry", {})
        preferences.set_default("RootGeometry", "800x400")
        preferences.set_default("DefaultLanguages", "en")

        preferences.load()

    # Lay out menus
    def init_menus(self) -> None:
        """Create all the menus."""
        self.init_file_menu()
        self.init_edit_menu()
        self.init_search_menu()
        self.init_tools_menu()
        self.init_view_menu()
        self.init_help_menu()
        self.init_os_menu()

        if is_mac():
            root().createcommand("tk::mac::OpenDocument", self.open_document)
            root().createcommand("tk::mac::Quit", self.quit_program)

    def init_file_menu(self) -> None:
        """(Re-)create the File menu."""
        try:
            self.menu_file.delete(0, "end")  # type:ignore[union-attr]
        except AttributeError:
            self.menu_file = Menu(menubar(), "~File")
        assert self.menu_file is not None
        self.menu_file.add_button("~Open...", self.open_file, "Cmd/Ctrl+O")
        self.init_file_recent_menu(self.menu_file)
        self.menu_file.add_button("~Save", self.file.save_file, "Cmd/Ctrl+S")
        self.menu_file.add_button(
            "Save ~As...", self.file.save_as_file, "Cmd/Ctrl+Shift+S"
        )
        self.menu_file.add_button(
            "~Close", self.close_file, "Cmd+W" if is_mac() else ""
        )
        page_menu = Menu(self.menu_file, "Page ~Markers")
        page_menu.add_button("~Add Page Marker Flags", self.file.add_page_flags)
        page_menu.add_button("~Remove Page Marker Flags", self.file.remove_page_flags)
        page_menu = Menu(self.menu_file, "~Project")
        page_menu.add_button(
            "~Add Good/Bad Words to Project Dictionary",
            self.file.add_good_and_bad_words,
        )
        if not is_mac():
            self.menu_file.add_separator()
            self.menu_file.add_button("E~xit", self.quit_program, "")

    def init_file_recent_menu(self, parent: Menu) -> None:
        """Create the Recent Documents menu."""
        recent_menu = Menu(parent, "Recent Doc~uments")
        for count, file in enumerate(preferences.get("RecentFiles"), start=1):
            recent_menu.add_button(
                f"~{count}: {file}",
                lambda fn=file: self.open_file(fn),  # type:ignore[misc]
            )

    def init_edit_menu(self) -> None:
        """Create the Edit menu."""
        menu_edit = Menu(menubar(), "~Edit")
        menu_edit.add_button("~Undo", "<<Undo>>", "Cmd/Ctrl+Z")
        menu_edit.add_button(
            "~Redo", "<<Redo>>", "Cmd+Shift+Z" if is_mac() else "Ctrl+Y"
        )
        menu_edit.add_separator()
        menu_edit.add_cut_copy_paste()
        menu_edit.add_separator()
        menu_edit.add_button(
            "Co~lumn Cut", maintext().columnize_cut, "Cmd/Ctrl+Shift+X"
        )
        menu_edit.add_button(
            "C~olumn Copy", maintext().columnize_copy, "Cmd/Ctrl+Shift+C"
        )
        menu_edit.add_button(
            "Colu~mn Paste", maintext().columnize_paste, "Cmd/Ctrl+Shift+V"
        )
        menu_edit.add_separator()
        menu_edit.add_button(
            "lo~wercase selection",
            lambda: maintext().transform_selection(str.lower),
            "",
        )
        menu_edit.add_button(
            "~Sentence case selection",
            lambda: maintext().transform_selection(
                maintext().sentence_case_transformer
            ),
            "",
        )
        menu_edit.add_button(
            "T~itle Case Selection",
            lambda: maintext().transform_selection(maintext().title_case_transformer),
            "",
        )
        menu_edit.add_button(
            "UPP~ERCASE SELECTION",
            lambda: maintext().transform_selection(str.upper),
            "",
        )

    def init_search_menu(self) -> None:
        """Create the View menu."""
        menu_view = Menu(menubar(), "~Search")
        menu_view.add_button(
            "~Search & Replace...",
            show_search_dialog,
            "Cmd/Ctrl+F",
        )
        menu_view.add_button(
            "Find ~Next",
            find_next,
            "Cmd+G" if is_mac() else "F3",
        )
        menu_view.add_button(
            "Find ~Previous",
            lambda: find_next(backwards=True),
            "Cmd+Shift+G" if is_mac() else "Shift+F3",
        )

    def init_tools_menu(self) -> None:
        """Create the Tools menu."""
        menu_edit = Menu(menubar(), "~Tools")
<<<<<<< HEAD
        menu_edit.add_button("~Spelling Check", spell_check)
        menu_edit.add_button("PP~txt", pptxt)
=======
        menu_edit.add_button(
            "~Spelling Check",
            lambda: spell_check(
                self.file.project_dict, self.file.add_good_word_to_project_dictionary
            ),
        )
>>>>>>> 1986987b

    def init_view_menu(self) -> None:
        """Create the View menu."""
        menu_view = Menu(menubar(), "~View")
        menu_view.add_checkbox(
            "~Dock Image",
            self.mainwindow.dock_image,
            self.mainwindow.float_image,
            preferences.get("ImageWindow") == "Docked",
        )
        menu_view.add_button("~Show Image", self.show_image)
        menu_view.add_button("~Hide Image", self.hide_image)
        menu_view.add_button("~Message Log", self.mainwindow.messagelog.show)

    def init_help_menu(self) -> None:
        """Create the Help menu."""
        menu_help = Menu(menubar(), "~Help")
        menu_help.add_button("Guiguts ~Manual", self.show_help_manual)
        menu_help.add_button("About ~Guiguts", self.help_about)

    def init_os_menu(self) -> None:
        """Create the OS-specific menu.

        Currently only does anything on Macs
        """
        if is_mac():
            # Window menu
            Menu(menubar(), "Window", name="window")

    # Lay out statusbar
    def init_statusbar(self, the_statusbar: StatusBar) -> None:
        """Add labels to initialize the statusbar"""

        def rowcol_str() -> str:
            """Format current insert index for statusbar."""
            row, col = maintext().get_insert_index().rowcol()
            return f"L:{row} C:{col}"

        the_statusbar.add("rowcol", update=rowcol_str)
        the_statusbar.add_binding("rowcol", "<ButtonRelease-1>", self.file.goto_line)
        the_statusbar.add_binding(
            "rowcol", "<ButtonRelease-3>", maintext().toggle_line_numbers
        )

        the_statusbar.add(
            "img",
            update=lambda: "Img: " + self.file.get_current_image_name(),
        )
        the_statusbar.add_binding("img", "<ButtonRelease-1>", self.file.goto_image)

        the_statusbar.add("prev img", text="<", width=1)
        the_statusbar.add_binding("prev img", "<ButtonRelease-1>", self.file.prev_page)

        the_statusbar.add("see img", text="See Img", width=9)
        the_statusbar.add_binding(
            "see img",
            "<ButtonRelease-1>",
            self.show_image,
        )
        the_statusbar.add_binding(
            "see img", "<ButtonRelease-3>", self.file.choose_image_dir
        )
        the_statusbar.add_binding(
            "see img", "<Double-Button-1>", self.toggle_auto_image
        )

        the_statusbar.add("next img", text=">", width=1)
        the_statusbar.add_binding("next img", "<ButtonRelease-1>", self.file.next_page)

        the_statusbar.add(
            "page label",
            text="Lbl: ",
            update=lambda: "Lbl: " + self.file.get_current_page_label(),
        )
        the_statusbar.add_binding(
            "page label", "<ButtonRelease-1>", self.file.goto_page
        )
        the_statusbar.add_binding(
            "page label", "<ButtonRelease-3>", self.show_page_details_dialog
        )

        the_statusbar.add("languages label", text="Lang: ")
        the_statusbar.add_binding(
            "languages label", "<ButtonRelease-1>", self.file.set_languages
        )

    def logging_init(self) -> None:
        """Set up basic logger until GUI is ready."""
        if self.args.debug:
            log_level = logging.DEBUG
            console_log_level = logging.DEBUG
            formatter = logging.Formatter(DEBUG_FORMAT, "%H:%M:%S")
        else:
            log_level = logging.INFO
            console_log_level = logging.WARNING
            formatter = logging.Formatter(MESSAGE_FORMAT, "%H:%M:%S")
        logger.setLevel(log_level)
        # Output to console
        console_handler = logging.StreamHandler()
        console_handler.setLevel(console_log_level)
        console_handler.setFormatter(formatter)
        logger.addHandler(console_handler)

    def logging_add_gui(self) -> None:
        """Add handlers to display log messages via the GUI.

        Assumes mainwindow has created the message_log handler.
        """

        # Message log is approximate GUI equivalent to console output
        if self.args.debug:
            message_log_level = logging.DEBUG
            formatter = logging.Formatter(DEBUG_FORMAT, "%H:%M:%S")
        else:
            message_log_level = logging.INFO
            formatter = logging.Formatter(MESSAGE_FORMAT, "%H:%M:%S")
        self.mainwindow.messagelog.setLevel(message_log_level)
        self.mainwindow.messagelog.setFormatter(formatter)
        logger.addHandler(self.mainwindow.messagelog)

        # Alert is just for errors, e.g. unable to load file
        alert_handler = ErrorHandler()
        alert_handler.setLevel(logging.ERROR)
        alert_handler.setFormatter(formatter)
        logger.addHandler(alert_handler)


def main() -> None:
    """Main application function."""
    Guiguts().run()


if __name__ == "__main__":
    main()<|MERGE_RESOLUTION|>--- conflicted
+++ resolved
@@ -390,17 +390,13 @@
     def init_tools_menu(self) -> None:
         """Create the Tools menu."""
         menu_edit = Menu(menubar(), "~Tools")
-<<<<<<< HEAD
-        menu_edit.add_button("~Spelling Check", spell_check)
-        menu_edit.add_button("PP~txt", pptxt)
-=======
         menu_edit.add_button(
             "~Spelling Check",
             lambda: spell_check(
                 self.file.project_dict, self.file.add_good_word_to_project_dictionary
             ),
         )
->>>>>>> 1986987b
+        menu_edit.add_button("PP~txt", pptxt)
 
     def init_view_menu(self) -> None:
         """Create the View menu."""

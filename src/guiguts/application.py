--- conflicted
+++ resolved
@@ -429,12 +429,8 @@
                 self.file.project_dict, self.file.add_good_word_to_project_dictionary
             ),
         )
-<<<<<<< HEAD
         menu_edit.add_button("PP~txt", lambda: pptxt(self.file.project_dict))
-=======
-        menu_edit.add_button("PP~txt", pptxt)
         menu_edit.add_button("~Jeebies", jeebies_check)
->>>>>>> 693e6f1c
 
     def init_view_menu(self) -> None:
         """Create the View menu."""

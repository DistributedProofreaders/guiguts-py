#!/usr/bin/env python
"""Guiguts - an application to support creation of ebooks for PG"""


import argparse
import logging
import os.path
from tkinter import messagebox
from typing import Optional
import unicodedata
import webbrowser


from guiguts.file import File, NUM_RECENT_FILES
from guiguts.maintext import maintext
from guiguts.mainwindow import (
    MainWindow,
    Menu,
    menubar,
    StatusBar,
    statusbar,
    ErrorHandler,
)
from guiguts.page_details import PageDetailsDialog
from guiguts.preferences import preferences, PrefKey
from guiguts.root import root
from guiguts.search import show_search_dialog, find_next
from guiguts.spell import spell_check
from guiguts.tools.pptxt import pptxt
from guiguts.tools.jeebies import jeebies_check
from guiguts.utilities import is_mac
from guiguts.word_frequency import word_frequency, WFDisplayType, WFSortType

logger = logging.getLogger(__package__)

MESSAGE_FORMAT = "%(asctime)s: %(levelname)s - %(message)s"
DEBUG_FORMAT = "%(asctime)s: %(levelname)s - %(filename)s:%(lineno)d - %(message)s"


class Guiguts:
    """Top level Guiguts application."""

    def __init__(self) -> None:
        """Initialize Guiguts class.

        Creates windows and sets default preferences."""

        self.parse_args()

        self.logging_init()
        logger.info("Guiguts started")

        self.initialize_preferences()

        self.file = File(self.filename_changed, self.languages_changed)

        self.mainwindow = MainWindow()
        self.update_title()

        self.menu_file: Optional[
            Menu
        ] = None  # File menu is saved to allow deletion & re-creation
        self.init_menus()

        self.init_statusbar(statusbar())

        self.file.languages = preferences.get(PrefKey.DEFAULTLANGUAGES)

        maintext().focus_set()
        maintext().add_modified_callback(self.update_title)

        # Known tkinter issue - must call this before any dialogs can get created,
        # or focus will not return to maintext on Windows
        root().update_idletasks()

        self.logging_add_gui()
        logger.info("GUI initialized")

        preferences.run_callbacks()

        self.load_file_if_given()

        def check_save_and_destroy() -> None:
            if self.file.check_save():
                root().destroy()

        root().protocol("WM_DELETE_WINDOW", check_save_and_destroy)

    def parse_args(self) -> None:
        """Parse command line args"""
        parser = argparse.ArgumentParser(
            prog="guiguts", description="Guiguts is an ebook creation tool"
        )
        parser.add_argument(
            "filename", nargs="?", help="Optional name of file to be loaded"
        )
        parser.add_argument(
            "-r",
            "--recent",
            type=int,
            choices=range(1, NUM_RECENT_FILES + 1),
            help="Number of 'Recent File' to be loaded: 1 is most recent",
        )
        parser.add_argument(
            "-d",
            "--debug",
            action="store_true",
            help="Run in debug mode",
        )
        self.args = parser.parse_args()

    def load_file_if_given(self) -> None:
        """If filename, or recent number, given on command line
        load the relevant file."""

        if self.args.filename:
            self.file.load_file(self.args.filename)
        elif self.args.recent:
            index = self.args.recent - 1
            try:
                self.file.load_file(preferences.get(PrefKey.RECENTFILES)[index])
            except IndexError:
                pass  # Not enough recent files to load the requested one

    @property
    def auto_image(self) -> bool:
        """Auto image flag: setting causes side effects in UI
        & starts repeating check."""
        return preferences.get(PrefKey.AUTOIMAGE)

    @auto_image.setter
    def auto_image(self, value: bool) -> None:
        preferences.set(PrefKey.AUTOIMAGE, value)
        statusbar().set("see img", "Auto Img" if value else "See Img")
        if value:
            self.image_dir_check()
            self.auto_image_check()

    def auto_image_check(self) -> None:
        """Function called repeatedly to check whether an image needs loading."""
        if self.auto_image:
            self.mainwindow.load_image(self.file.get_current_image_path())
            root().after(200, self.auto_image_check)

    def toggle_auto_image(self) -> None:
        """Toggle the auto image flag."""
        self.auto_image = not self.auto_image

    def show_image(self) -> None:
        """Show the image corresponding to current location."""
        self.image_dir_check()
        self.mainwindow.load_image(self.file.get_current_image_path())

    def hide_image(self) -> None:
        """Hide the image."""
        self.auto_image = False
        self.mainwindow.hide_image()

    def image_dir_check(self) -> None:
        """Check if image dir is set up correctly."""
        if self.file.filename and not (
            self.file.image_dir and os.path.exists(self.file.image_dir)
        ):
            self.file.choose_image_dir()

    def run(self) -> None:
        """Run the app."""
        root().mainloop()

    def filename_changed(self) -> None:
        """Handle side effects needed when filename changes."""
        self.init_file_menu()  # Recreate file menu to reflect recent files
        self.update_title()
        if self.auto_image:
            self.image_dir_check()
        maintext().after_idle(maintext().focus_set)

    def languages_changed(self) -> None:
        """Handle side effects needed when languages change."""
        statusbar().set("languages label", "Lang: " + (self.file.languages or ""))

    def update_title(self) -> None:
        """Update the window title to reflect current status."""
        modtitle = " - edited" if maintext().is_modified() else ""
        filetitle = " - " + self.file.filename if self.file.filename else ""
        root().title("Guiguts 2.0" + modtitle + filetitle)

    def quit_program(self) -> None:
        """Exit the program."""
        if self.file.check_save():
            root().quit()

    def help_about(self) -> None:
        """Display a 'Help About' dialog."""
        help_message = """Guiguts - an application to support creation of ebooks for PG

Copyright Contributors to the Guiguts-py project.

This program is free software; you can redistribute it
and/or modify it under the terms of the GNU General Public
License as published by the Free Software Foundation;
either version 2 of the License, or (at your option) any
later version.

This program is distributed in the hope that it will be
useful, but WITHOUT ANY WARRANTY; without even
the implied warranty of MERCHANTABILITY or FITNESS
FOR A PARTICULAR PURPOSE.  See the GNU General
Public License for more details.

You should have received a copy of the GNU General Public
License along with this program; if not, write to the
Free Software Foundation, Inc., 51 Franklin Street,
Fifth Floor, Boston, MA 02110-1301 USA."""

        messagebox.showinfo(title="About Guiguts", message=help_message)

    def show_page_details_dialog(self) -> None:
        """Show the page details display/edit dialog."""
        PageDetailsDialog(root(), self.file.page_details)

    def open_document(self, args: list[str]) -> None:
        """Handle drag/drop on Macs.

        Accepts a list of filenames, but only loads the first.
        """
        self.file.load_file(args[0])

    def open_file(self, filename: str = "") -> None:
        """Open new file, close old image if open.

        Args:
            filename: Optional filename - prompt user if none given.
        """
        if self.file.open_file(filename):
            self.mainwindow.clear_image()

    def close_file(self) -> None:
        """Close currently loaded file and associated image."""
        self.file.close_file()
        self.mainwindow.clear_image()

    def load_current_image(self) -> None:
        """Load image corresponding to current cursor position"""
        self.mainwindow.load_image(self.file.get_current_image_path())

    def show_help_manual(self) -> None:
        """Display the manual."""
        webbrowser.open("https://www.pgdp.net/wiki/PPTools/Guiguts/Guiguts_2_Manual")

    def initialize_preferences(self) -> None:
        """Set default preferences and load settings from the GGPrefs file."""

        def set_auto_image(value: bool) -> None:
            self.auto_image = value

        preferences.set_default(PrefKey.AUTOIMAGE, False)
        preferences.set_callback(PrefKey.AUTOIMAGE, set_auto_image)
        preferences.set_default(PrefKey.BELL, "VisibleAudible")
        preferences.set_default(PrefKey.IMAGEWINDOW, "Docked")
        preferences.set_default(PrefKey.RECENTFILES, [])
        preferences.set_default(PrefKey.LINENUMBERS, True)
        preferences.set_callback(
            PrefKey.LINENUMBERS, lambda show: maintext().show_line_numbers(show)
        )
<<<<<<< HEAD
        preferences.set_default(PrefKey.SEARCHHISTORY, [])
        preferences.set_default(PrefKey.REPLACEHISTORY, [])
        preferences.set_default(PrefKey.SEARCHDIALOGREVERSE, False)
        preferences.set_default(PrefKey.SEARCHDIALOGMATCHCASE, False)
        preferences.set_default(PrefKey.SEARCHDIALOGWHOLEWORD, False)
        preferences.set_default(PrefKey.SEARCHDIALOGWRAP, True)
        preferences.set_default(PrefKey.SEARCHDIALOGREGEX, False)
        preferences.set_default(PrefKey.DIALOGGEOMETRY, {})
        preferences.set_default(PrefKey.ROOTGEOMETRY, "800x400")
        preferences.set_default(PrefKey.DEFAULTLANGUAGES, "en")

        # Check all preferences have a default
        for pref_key in PrefKey:
            assert preferences.get_default(pref_key) is not None
=======
        preferences.set_default("SearchHistory", [])
        preferences.set_default("ReplaceHistory", [])
        preferences.set_default("SearchDialogReverse", False)
        preferences.set_default("SearchDialogMatchcase", False)
        preferences.set_default("SearchDialogWholeword", False)
        preferences.set_default("SearchDialogWrap", True)
        preferences.set_default("SearchDialogRegex", False)
        preferences.set_default("WordFrequencyDialogSuspectsOnly", False)
        preferences.set_default("WordFrequencyDialogIgnoreCase", False)
        preferences.set_default(
            "WordFrequencyDialogDisplayType", WFDisplayType.ALL_WORDS
        )
        preferences.set_default("WordFrequencyDialogSortType", WFSortType.ALPHABETIC)
        preferences.set_default("WordFrequencyDialogItalThreshold", ["4"])
        preferences.set_default("WordFrequencyDialogRegex", [])
        preferences.set_default("DialogGeometry", {})
        preferences.set_default("RootGeometry", "800x400")
        preferences.set_default("DefaultLanguages", "en")
>>>>>>> b47b2c9f

        preferences.load()

    # Lay out menus
    def init_menus(self) -> None:
        """Create all the menus."""
        self.init_file_menu()
        self.init_edit_menu()
        self.init_search_menu()
        self.init_tools_menu()
        self.init_view_menu()
        self.init_help_menu()
        self.init_os_menu()

        if is_mac():
            root().createcommand("tk::mac::OpenDocument", self.open_document)
            root().createcommand("tk::mac::Quit", self.quit_program)

    def init_file_menu(self) -> None:
        """(Re-)create the File menu."""
        try:
            self.menu_file.delete(0, "end")  # type:ignore[union-attr]
        except AttributeError:
            self.menu_file = Menu(menubar(), "~File")
        assert self.menu_file is not None
        self.menu_file.add_button("~Open...", self.open_file, "Cmd/Ctrl+O")
        self.init_file_recent_menu(self.menu_file)
        self.menu_file.add_button("~Save", self.file.save_file, "Cmd/Ctrl+S")
        self.menu_file.add_button(
            "Save ~As...", self.file.save_as_file, "Cmd/Ctrl+Shift+S"
        )
        self.menu_file.add_button(
            "~Close", self.close_file, "Cmd+W" if is_mac() else ""
        )
        page_menu = Menu(self.menu_file, "Page ~Markers")
        page_menu.add_button("~Add Page Marker Flags", self.file.add_page_flags)
        page_menu.add_button("~Remove Page Marker Flags", self.file.remove_page_flags)
        page_menu = Menu(self.menu_file, "~Project")
        page_menu.add_button(
            "~Add Good/Bad Words to Project Dictionary",
            self.file.add_good_and_bad_words,
        )
        if not is_mac():
            self.menu_file.add_separator()
            self.menu_file.add_button("E~xit", self.quit_program, "")

    def init_file_recent_menu(self, parent: Menu) -> None:
        """Create the Recent Documents menu."""
        recent_menu = Menu(parent, "Recent Doc~uments")
        for count, file in enumerate(preferences.get(PrefKey.RECENTFILES), start=1):
            recent_menu.add_button(
                f"~{count}: {file}",
                lambda fn=file: self.open_file(fn),  # type:ignore[misc]
            )

    def init_edit_menu(self) -> None:
        """Create the Edit menu."""
        menu_edit = Menu(menubar(), "~Edit")
        menu_edit.add_button("~Undo", "<<Undo>>", "Cmd/Ctrl+Z")
        menu_edit.add_button(
            "~Redo", "<<Redo>>", "Cmd+Shift+Z" if is_mac() else "Ctrl+Y"
        )
        menu_edit.add_separator()
        menu_edit.add_cut_copy_paste()
        menu_edit.add_separator()
        menu_edit.add_button(
            "Co~lumn Cut", maintext().columnize_cut, "Cmd/Ctrl+Shift+X"
        )
        menu_edit.add_button(
            "C~olumn Copy", maintext().columnize_copy, "Cmd/Ctrl+Shift+C"
        )
        menu_edit.add_button(
            "Colu~mn Paste", maintext().columnize_paste, "Cmd/Ctrl+Shift+V"
        )
        menu_edit.add_separator()
        menu_edit.add_button(
            "lo~wercase selection",
            lambda: maintext().transform_selection(str.lower),
            "",
        )
        menu_edit.add_button(
            "~Sentence case selection",
            lambda: maintext().transform_selection(
                maintext().sentence_case_transformer
            ),
            "",
        )
        menu_edit.add_button(
            "T~itle Case Selection",
            lambda: maintext().transform_selection(maintext().title_case_transformer),
            "",
        )
        menu_edit.add_button(
            "UPP~ERCASE SELECTION",
            lambda: maintext().transform_selection(str.upper),
            "",
        )

    def init_search_menu(self) -> None:
        """Create the View menu."""
        menu_view = Menu(menubar(), "~Search")
        menu_view.add_button(
            "~Search & Replace...",
            show_search_dialog,
            "Cmd/Ctrl+F",
        )
        menu_view.add_button(
            "Find ~Next",
            find_next,
            "Cmd+G" if is_mac() else "F3",
        )
        menu_view.add_button(
            "Find ~Previous",
            lambda: find_next(backwards=True),
            "Cmd+Shift+G" if is_mac() else "Shift+F3",
        )

    def init_tools_menu(self) -> None:
        """Create the Tools menu."""
        menu_edit = Menu(menubar(), "~Tools")
        menu_edit.add_button("~Word Frequency", word_frequency)
        menu_edit.add_button(
            "~Spelling Check",
            lambda: spell_check(
                self.file.project_dict, self.file.add_good_word_to_project_dictionary
            ),
        )
        menu_edit.add_button("PP~txt", pptxt)
        menu_edit.add_button("~Jeebies", jeebies_check)

    def init_view_menu(self) -> None:
        """Create the View menu."""
        menu_view = Menu(menubar(), "~View")
        menu_view.add_checkbox(
            "~Dock Image",
            self.mainwindow.dock_image,
            self.mainwindow.float_image,
            preferences.get(PrefKey.IMAGEWINDOW) == "Docked",
        )
        menu_view.add_button("~Show Image", self.show_image)
        menu_view.add_button("~Hide Image", self.hide_image)
        menu_view.add_button("~Message Log", self.mainwindow.messagelog.show)

    def init_help_menu(self) -> None:
        """Create the Help menu."""
        menu_help = Menu(menubar(), "~Help")
        menu_help.add_button("Guiguts ~Manual", self.show_help_manual)
        menu_help.add_button("About ~Guiguts", self.help_about)

    def init_os_menu(self) -> None:
        """Create the OS-specific menu.

        Currently only does anything on Macs
        """
        if is_mac():
            # Window menu
            Menu(menubar(), "Window", name="window")

    # Lay out statusbar
    def init_statusbar(self, the_statusbar: StatusBar) -> None:
        """Add labels to initialize the statusbar"""

        def rowcol_str() -> str:
            """Format current insert index for statusbar."""
            row, col = maintext().get_insert_index().rowcol()
            return f"L:{row} C:{col}"

        the_statusbar.add("rowcol", update=rowcol_str)
        the_statusbar.add_binding("rowcol", "<ButtonRelease-1>", self.file.goto_line)
        the_statusbar.add_binding(
            "rowcol", "<ButtonRelease-3>", maintext().toggle_line_numbers
        )

        the_statusbar.add(
            "img",
            update=lambda: "Img: " + self.file.get_current_image_name(),
        )
        the_statusbar.add_binding("img", "<ButtonRelease-1>", self.file.goto_image)

        the_statusbar.add("prev img", text="<", width=1)
        the_statusbar.add_binding("prev img", "<ButtonRelease-1>", self.file.prev_page)

        the_statusbar.add("see img", text="See Img", width=9)
        the_statusbar.add_binding(
            "see img",
            "<ButtonRelease-1>",
            self.show_image,
        )
        the_statusbar.add_binding(
            "see img", "<ButtonRelease-3>", self.file.choose_image_dir
        )
        the_statusbar.add_binding(
            "see img", "<Double-Button-1>", self.toggle_auto_image
        )

        the_statusbar.add("next img", text=">", width=1)
        the_statusbar.add_binding("next img", "<ButtonRelease-1>", self.file.next_page)

        the_statusbar.add(
            "page label",
            text="Lbl: ",
            update=lambda: "Lbl: " + self.file.get_current_page_label(),
        )
        the_statusbar.add_binding(
            "page label", "<ButtonRelease-1>", self.file.goto_page
        )
        the_statusbar.add_binding(
            "page label", "<ButtonRelease-3>", self.show_page_details_dialog
        )

        def selection_str() -> str:
            """Format current selection range for statusbar.

            Returns:
                "Start-End" for a regualar selection, and "R:rows C:cols" for column selection.
            """
            ranges = maintext().selected_ranges()
            maintext().save_selection_ranges()
            if not ranges:
                return "No selection"
            if len(ranges) == 1:
                return f"{ranges[0].start.index()}-{ranges[-1].end.index()}"
            row_diff = abs(ranges[-1].end.row - ranges[0].start.row) + 1
            col_diff = abs(ranges[-1].end.col - ranges[0].start.col)
            return f"R:{row_diff} C:{col_diff}"

        the_statusbar.add("selection", update=selection_str, width=16)
        the_statusbar.add_binding(
            "selection", "<ButtonRelease-1>", maintext().restore_selection_ranges
        )

        the_statusbar.add("languages label", text="Lang: ")
        the_statusbar.add_binding(
            "languages label", "<ButtonRelease-1>", self.file.set_languages
        )

        def ordinal_str() -> str:
            """Format ordinal of char at current insert index for statusbar."""
            char = maintext().get(maintext().get_insert_index().index())
            # unicodedata.name fails to return name for "control" characters
            # but the only one we care about is line feed
            try:
                name = unicodedata.name(char)
            except ValueError:
                name = "LINE FEED" if char == "\n" else ""
            return f"U+{ord(char):04x}: {name}"

        the_statusbar.add("ordinal", update=ordinal_str)

    def logging_init(self) -> None:
        """Set up basic logger until GUI is ready."""
        if self.args.debug:
            log_level = logging.DEBUG
            console_log_level = logging.DEBUG
            formatter = logging.Formatter(DEBUG_FORMAT, "%H:%M:%S")
        else:
            log_level = logging.INFO
            console_log_level = logging.WARNING
            formatter = logging.Formatter(MESSAGE_FORMAT, "%H:%M:%S")
        logger.setLevel(log_level)
        # Output to console
        console_handler = logging.StreamHandler()
        console_handler.setLevel(console_log_level)
        console_handler.setFormatter(formatter)
        logger.addHandler(console_handler)

    def logging_add_gui(self) -> None:
        """Add handlers to display log messages via the GUI.

        Assumes mainwindow has created the message_log handler.
        """

        # Message log is approximate GUI equivalent to console output
        if self.args.debug:
            message_log_level = logging.DEBUG
            formatter = logging.Formatter(DEBUG_FORMAT, "%H:%M:%S")
        else:
            message_log_level = logging.INFO
            formatter = logging.Formatter(MESSAGE_FORMAT, "%H:%M:%S")
        self.mainwindow.messagelog.setLevel(message_log_level)
        self.mainwindow.messagelog.setFormatter(formatter)
        logger.addHandler(self.mainwindow.messagelog)

        # Alert is just for errors, e.g. unable to load file
        alert_handler = ErrorHandler()
        alert_handler.setLevel(logging.ERROR)
        alert_handler.setFormatter(formatter)
        logger.addHandler(alert_handler)


def main() -> None:
    """Main application function."""
    Guiguts().run()


if __name__ == "__main__":
    main()<|MERGE_RESOLUTION|>--- conflicted
+++ resolved
@@ -263,7 +263,6 @@
         preferences.set_callback(
             PrefKey.LINENUMBERS, lambda show: maintext().show_line_numbers(show)
         )
-<<<<<<< HEAD
         preferences.set_default(PrefKey.SEARCHHISTORY, [])
         preferences.set_default(PrefKey.REPLACEHISTORY, [])
         preferences.set_default(PrefKey.SEARCHDIALOGREVERSE, False)
@@ -278,14 +277,6 @@
         # Check all preferences have a default
         for pref_key in PrefKey:
             assert preferences.get_default(pref_key) is not None
-=======
-        preferences.set_default("SearchHistory", [])
-        preferences.set_default("ReplaceHistory", [])
-        preferences.set_default("SearchDialogReverse", False)
-        preferences.set_default("SearchDialogMatchcase", False)
-        preferences.set_default("SearchDialogWholeword", False)
-        preferences.set_default("SearchDialogWrap", True)
-        preferences.set_default("SearchDialogRegex", False)
         preferences.set_default("WordFrequencyDialogSuspectsOnly", False)
         preferences.set_default("WordFrequencyDialogIgnoreCase", False)
         preferences.set_default(
@@ -294,10 +285,6 @@
         preferences.set_default("WordFrequencyDialogSortType", WFSortType.ALPHABETIC)
         preferences.set_default("WordFrequencyDialogItalThreshold", ["4"])
         preferences.set_default("WordFrequencyDialogRegex", [])
-        preferences.set_default("DialogGeometry", {})
-        preferences.set_default("RootGeometry", "800x400")
-        preferences.set_default("DefaultLanguages", "en")
->>>>>>> b47b2c9f
 
         preferences.load()
 

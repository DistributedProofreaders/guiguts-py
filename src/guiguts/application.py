--- conflicted
+++ resolved
@@ -95,14 +95,9 @@
         """Handle side effects needed when filename changes."""
         self.init_file_menu()  # Recreate file menu to reflect recent files
         self.update_title()
-<<<<<<< HEAD
-        maintext().after_idle(maintext().focus_set)
-=======
         if self.auto_image:
             self.image_dir_check()
         maintext().after_idle(maintext().focus_set)
-
->>>>>>> 9e0aa09e
 
     def update_title(self):
         """Update the window title to reflect current status."""

--- conflicted
+++ resolved
@@ -9,16 +9,12 @@
 
 from guiguts.maintext import maintext
 from guiguts.mainwindow import ScrolledReadOnlyText
-<<<<<<< HEAD
-from guiguts.preferences import PersistentString, PrefKey, preferences
-=======
 from guiguts.preferences import (
     PersistentString,
     PersistentBoolean,
     PrefKey,
     preferences,
 )
->>>>>>> fc894421
 from guiguts.root import root
 from guiguts.utilities import (
     IndexRowCol,
@@ -166,12 +162,8 @@
         ttk.Label(
             left_frame,
             text="Sort:",
-<<<<<<< HEAD
-        ).grid(row=0, column=1, sticky="NSE", padx=5)
+        ).grid(row=0, column=2, sticky="NSE", padx=5)
         sort_type = PersistentString(PrefKey.CHECKERDIALOG_SORT_TYPE)
-=======
-        ).grid(row=0, column=2, sticky="NSE", padx=5)
->>>>>>> fc894421
         ttk.Radiobutton(
             left_frame,
             text="Line & Col",
